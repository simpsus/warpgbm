import os
<<<<<<< HEAD
import sys
from setuptools import setup
=======
from setuptools import setup, find_packages
>>>>>>> b61110f6
from torch.utils.cpp_extension import BuildExtension, CUDAExtension
import torch

# Check CUDA availability
if not torch.cuda.is_available():
    print("CUDA is not available. Please ensure you have a compatible GPU and CUDA setup.")
    sys.exit(1)

# Get the CUDA version from PyTorch
cuda_version = torch.version.cuda
print(f"Building with CUDA version: {cuda_version}")

def get_extensions():
    return [
        CUDAExtension(
            name="warpgbm.cuda.node_kernel",
            sources=[
                "warpgbm/cuda/histogram_kernel.cu",
                "warpgbm/cuda/best_split_kernel.cu",
                "warpgbm/cuda/node_kernel.cpp",
            ]
        )
    ]

with open("version.txt") as f:
    version = f.read().strip()

setup(
    name="warpgbm",
    version=version,
    packages=find_packages(),  # ✅ auto-includes warpgbm.cuda
    ext_modules=get_extensions(),
    cmdclass={"build_ext": BuildExtension},
    install_requires=[
        "torch",
        "numpy",
        "scikit-learn",
        "tqdm"
    ],
)<|MERGE_RESOLUTION|>--- conflicted
+++ resolved
@@ -1,10 +1,6 @@
 import os
-<<<<<<< HEAD
 import sys
-from setuptools import setup
-=======
 from setuptools import setup, find_packages
->>>>>>> b61110f6
 from torch.utils.cpp_extension import BuildExtension, CUDAExtension
 import torch
 
@@ -35,7 +31,7 @@
 setup(
     name="warpgbm",
     version=version,
-    packages=find_packages(),  # ✅ auto-includes warpgbm.cuda
+    packages=find_packages(),  #auto-includes warpgbm.cuda
     ext_modules=get_extensions(),
     cmdclass={"build_ext": BuildExtension},
     install_requires=[
